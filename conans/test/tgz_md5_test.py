import unittest
from conans.test.utils.test_files import temp_folder
from conans.util.files import save, md5sum
from conans.paths import PACKAGE_TGZ_NAME
import os
import time
from conans.client.remote_manager import compress_files


class TgzMd5Test(unittest.TestCase):
    """The md5 of a tgz should be the same if the files inside are the same"""

    def testMd5Name(self):
<<<<<<< HEAD
        files = {"one_file.txt": b"The contents",
                 "Two_file.txt": b"Two contents"}
=======
        files = {
            "one_file.txt": {
                "contents": "The contents",
                "mode": 0777
            },
            "Two_file.txt": {
                "contents": "Two contents",
                "mode": 0777
            }
        }
>>>>>>> 89f8b35c
        new_files = compress_files(files, PACKAGE_TGZ_NAME, excluded=[])
        folder = temp_folder()
        file_path = os.path.join(folder, PACKAGE_TGZ_NAME)
        save(file_path, new_files[PACKAGE_TGZ_NAME])

        md5_a = md5sum(file_path)

        time.sleep(1)  # Timestamps change

        new_files = compress_files(files, PACKAGE_TGZ_NAME, excluded=[])
        folder = temp_folder()
        file_path = os.path.join(folder, PACKAGE_TGZ_NAME)
        save(file_path, new_files[PACKAGE_TGZ_NAME])

        md5_b = md5sum(file_path)

        self.assertEquals(md5_a, md5_b)<|MERGE_RESOLUTION|>--- conflicted
+++ resolved
@@ -11,21 +11,16 @@
     """The md5 of a tgz should be the same if the files inside are the same"""
 
     def testMd5Name(self):
-<<<<<<< HEAD
-        files = {"one_file.txt": b"The contents",
-                 "Two_file.txt": b"Two contents"}
-=======
         files = {
             "one_file.txt": {
-                "contents": "The contents",
-                "mode": 0777
+                "contents": b"The contents",
+                "mode": 0o777
             },
             "Two_file.txt": {
-                "contents": "Two contents",
-                "mode": 0777
+                "contents": b"Two contents",
+                "mode": 0o777
             }
         }
->>>>>>> 89f8b35c
         new_files = compress_files(files, PACKAGE_TGZ_NAME, excluded=[])
         folder = temp_folder()
         file_path = os.path.join(folder, PACKAGE_TGZ_NAME)
