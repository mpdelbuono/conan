--- conflicted
+++ resolved
@@ -41,10 +41,6 @@
         self.environ = {}
 
     def test_unexpected_section(self):
-<<<<<<< HEAD
-=======
-
->>>>>>> 2df0f155
         text = """
 [one]
 text=value
@@ -54,11 +50,7 @@
 var
 [moon]
 var=walker
-<<<<<<< HEAD
-    """
-=======
 """
->>>>>>> 2df0f155
 
         self.assertRaises(ConanException, ConfigParser, text, ["one", "two", "three"])
         conf = ConfigParser(text, ["one", "two", "three"], raise_unexpected_field=False)
